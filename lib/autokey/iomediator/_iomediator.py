--- conflicted
+++ resolved
@@ -90,31 +90,18 @@
         # Caps and num lock are handled on key down only
         if modifier not in (Key.CAPSLOCK, Key.NUMLOCK):
             self.modifiers[modifier] = False
-    
-<<<<<<< HEAD
-    def handle_keypress(self, key_code, window_name, window_class):
-=======
-    def handle_keypress(self, keyCode, window_info):
->>>>>>> ba6ccffb
+
+    def handle_keypress(self, key_code, window_info):
         """
         Looks up the character for the given key code, applying any 
         modifiers currently in effect, and passes it to the expansion service.
         """
-<<<<<<< HEAD
-        self.queue.put_nowait((key_code, window_name, window_class))
+        self.queue.put_nowait((key_code, window_info))
         
     def run(self):
         while True:
-            key_code, window_name, window_class = self.queue.get()
-            if key_code is None and window_name is None:
-=======
-        self.queue.put_nowait((keyCode, window_info))
-        
-    def run(self):
-        while True:
-            keyCode, window_info = self.queue.get()
-            if keyCode is None and window_info.wm_title is None:
->>>>>>> ba6ccffb
+            key_code, window_info = self.queue.get()
+            if key_code is None and window_info.wm_title is None:
                 break
             
             num_lock = self.modifiers[Key.NUMLOCK]
@@ -124,12 +111,8 @@
             raw_key = self.interface.lookup_string(key_code, False, False, False)
             
             for target in self.listeners:
-<<<<<<< HEAD
-                target.handle_keypress(raw_key, modifiers, key, window_name, window_class)
-=======
-                target.handle_keypress(rawKey, modifiers, key, window_info)
->>>>>>> ba6ccffb
-                
+                target.handle_keypress(raw_key, modifiers, key, window_info)
+
             self.queue.task_done()
             
     def handle_mouse_click(self, root_x, root_y, rel_x, rel_y, button, window_info):
