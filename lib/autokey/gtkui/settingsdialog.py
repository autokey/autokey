# -*- coding: utf-8 -*-

# Copyright (C) 2011 Chris Dekter
#
# This program is free software: you can redistribute it and/or modify
# it under the terms of the GNU General Public License as published by
# the Free Software Foundation, either version 3 of the License, or
# (at your option) any later version.
#
# This program is distributed in the hope that it will be useful,
# but WITHOUT ANY WARRANTY; without even the implied warranty of
# MERCHANTABILITY or FITNESS FOR A PARTICULAR PURPOSE.  See the
# GNU General Public License for more details.
#
# You should have received a copy of the GNU General Public License
# along with this program.  If not, see <http://www.gnu.org/licenses/>.

import sys
from gi.repository import Gtk

<<<<<<< HEAD
import autokey.configmanager.autostart
import autokey.configmanager.configmanager as cm
import autokey.configmanager.configmanager_constants as cm_constants
from autokey import common
=======
from autokey import configmanager as cm, common
from autokey.iomediator.key import Key

>>>>>>> f498a3d0
from .dialogs import GlobalHotkeyDialog
from .configwindow0 import get_ui


ICON_NAME_MAP = {
                _("Light"): common.ICON_FILE_NOTIFICATION,
                _("Dark"): common.ICON_FILE_NOTIFICATION_DARK
                }

ICON_NAME_LIST = []

class SettingsDialog:
    
    KEY_MAP = GlobalHotkeyDialog.KEY_MAP
    REVERSE_KEY_MAP = GlobalHotkeyDialog.REVERSE_KEY_MAP
    
    def __init__(self, parent, configManager):
        builder = get_ui("settingsdialog.xml")
        self.ui = builder.get_object("settingsdialog")
        builder.connect_signals(self)
        self.ui.set_transient_for(parent)
        self.configManager = configManager
        
        # General Settings
        self.autoStartCheckbox = builder.get_object("autoStartCheckbox")
        self.autosaveCheckbox = builder.get_object("autosaveCheckbox")
        self.showTrayCheckbox = builder.get_object("showTrayCheckbox")
        self.disableCapslockCheckbox = builder.get_object("disableCapslockCheckbox")
        self.allowKbNavCheckbox = builder.get_object("allowKbNavCheckbox")
        self.allowKbNavCheckbox.hide()
        self.sortByUsageCheckbox = builder.get_object("sortByUsageCheckbox")
        # Added by Trey Blancher (ectospasm) 2015-09-16
        self.triggerItemByInitial = builder.get_object("triggerItemByInitial")
        self.enableUndoCheckbox = builder.get_object("enableUndoCheckbox")
        
        self.iconStyleCombo = Gtk.ComboBoxText.new()
        hbox = builder.get_object("hbox4")
        hbox.pack_start(self.iconStyleCombo, False, True, 0)
        hbox.show_all()
        
        for key, value in list(ICON_NAME_MAP.items()):
            self.iconStyleCombo.append_text(key)
            ICON_NAME_LIST.append(value)
<<<<<<< HEAD
        self.iconStyleCombo.set_sensitive(cm.ConfigManager.SETTINGS[cm_constants.SHOW_TRAY_ICON])
        self.iconStyleCombo.set_active(ICON_NAME_LIST.index(cm.ConfigManager.SETTINGS[cm_constants.NOTIFICATION_ICON]))
=======
        self.iconStyleCombo.set_sensitive(cm.ConfigManager.SETTINGS[cm.SHOW_TRAY_ICON])
        self.iconStyleCombo.set_active(ICON_NAME_LIST.index(cm.ConfigManager.SETTINGS[cm.NOTIFICATION_ICON]))
        
        self.autoStartCheckbox.set_active(cm.get_autostart().desktop_file_name is not None)
        self.autosaveCheckbox.set_active(not cm.ConfigManager.SETTINGS[cm.PROMPT_TO_SAVE])
        self.showTrayCheckbox.set_active(cm.ConfigManager.SETTINGS[cm.SHOW_TRAY_ICON])
        self.disableCapslockCheckbox.set_active(cm.ConfigManager.is_modifier_disabled(Key.CAPSLOCK))
        #self.allowKbNavCheckbox.set_active(cm.ConfigManager.SETTINGS[MENU_TAKES_FOCUS])
        # Added by Trey Blancher (ectospasm) 2015-09-16
        self.triggerItemByInitial.set_active(cm.ConfigManager.SETTINGS[cm.TRIGGER_BY_INITIAL])
        self.sortByUsageCheckbox.set_active(cm.ConfigManager.SETTINGS[cm.SORT_BY_USAGE_COUNT])
        self.enableUndoCheckbox.set_active(cm.ConfigManager.SETTINGS[cm.UNDO_USING_BACKSPACE])
        
>>>>>>> f498a3d0

        self.autoStartCheckbox.set_active(autokey.configmanager.autostart.get_autostart().desktop_file_name is not None)
        self.autosaveCheckbox.set_active(not cm.ConfigManager.SETTINGS[cm_constants.PROMPT_TO_SAVE])
        self.showTrayCheckbox.set_active(cm.ConfigManager.SETTINGS[cm_constants.SHOW_TRAY_ICON])

        #self.allowKbNavCheckbox.set_active(cm.ConfigManager.SETTINGS[MENU_TAKES_FOCUS])
        # Added by Trey Blancher (ectospasm) 2015-09-16
        self.triggerItemByInitial.set_active(cm.ConfigManager.SETTINGS[cm_constants.TRIGGER_BY_INITIAL])
        self.sortByUsageCheckbox.set_active(cm.ConfigManager.SETTINGS[cm_constants.SORT_BY_USAGE_COUNT])
        self.enableUndoCheckbox.set_active(cm.ConfigManager.SETTINGS[cm_constants.UNDO_USING_BACKSPACE])

        # Hotkeys
        self.showConfigDlg = GlobalHotkeyDialog(parent, configManager, self.on_config_response)
        self.toggleMonitorDlg = GlobalHotkeyDialog(parent, configManager, self.on_monitor_response)
        self.configKeyLabel = builder.get_object("configKeyLabel")
        self.clearConfigButton = builder.get_object("clearConfigButton")
        self.monitorKeyLabel = builder.get_object("monitorKeyLabel")
        self.clearMonitorButton = builder.get_object("clearMonitorButton")    
        
        self.useConfigHotkey = self.__loadHotkey(configManager.configHotkey, self.configKeyLabel, 
                                                 self.showConfigDlg, self.clearConfigButton)
        self.useServiceHotkey = self.__loadHotkey(configManager.toggleServiceHotkey, self.monitorKeyLabel, 
                                                  self.toggleMonitorDlg, self.clearMonitorButton)
                                                    
        # Script Engine Settings
        self.userModuleChooserButton = builder.get_object("userModuleChooserButton")
        if configManager.userCodeDir is not None:
            self.userModuleChooserButton.set_current_folder(configManager.userCodeDir)
            if configManager.userCodeDir in sys.path:
                sys.path.remove(configManager.userCodeDir)

    def on_save(self, widget, data=None):
        if self.autoStartCheckbox.get_active():
            autokey.configmanager.autostart.set_autostart_entry(
                autokey.configmanager.autostart.AutostartSettings("autokey-gtk.desktop", False))
        else:
            autokey.configmanager.autostart.delete_autostart_entry()

        cm.ConfigManager.SETTINGS[cm_constants.PROMPT_TO_SAVE] = not self.promptToSaveCheckbox.get_active()
        cm.ConfigManager.SETTINGS[cm_constants.SHOW_TRAY_ICON] = self.showTrayCheckbox.get_active()
        #cm.ConfigManager.SETTINGS[MENU_TAKES_FOCUS] = self.allowKbNavCheckbox.get_active()
        cm.ConfigManager.SETTINGS[cm_constants.SORT_BY_USAGE_COUNT] = self.sortByUsageCheckbox.get_active()
        # Added by Trey Blancher (ectospasm) 2015-09-16
<<<<<<< HEAD
        cm.ConfigManager.SETTINGS[cm_constants.TRIGGER_BY_INITIAL] = self.triggerItemByInitial.get_active()
        cm.ConfigManager.SETTINGS[cm_constants.UNDO_USING_BACKSPACE] = self.enableUndoCheckbox.get_active()
        cm.ConfigManager.SETTINGS[cm_constants.NOTIFICATION_ICON] = ICON_NAME_MAP[self.iconStyleCombo.get_active_text()]
        
=======
        cm.ConfigManager.SETTINGS[cm.TRIGGER_BY_INITIAL] = self.triggerItemByInitial.get_active()
        cm.ConfigManager.SETTINGS[cm.UNDO_USING_BACKSPACE] = self.enableUndoCheckbox.get_active()
        cm.ConfigManager.SETTINGS[cm.NOTIFICATION_ICON] = ICON_NAME_MAP[self.iconStyleCombo.get_active_text()]
        self._save_disable_capslock_setting()
>>>>>>> f498a3d0
        self.configManager.userCodeDir = self.userModuleChooserButton.get_current_folder()
        sys.path.append(self.configManager.userCodeDir)
        
        configHotkey = self.configManager.configHotkey
        toggleHotkey = self.configManager.toggleServiceHotkey
        app = self.configManager.app

        if configHotkey.enabled:
            app.hotkey_removed(configHotkey)
        configHotkey.enabled = self.useConfigHotkey
        if self.useConfigHotkey:
            self.showConfigDlg.save(configHotkey)
            app.hotkey_created(configHotkey)

        if toggleHotkey.enabled:
            app.hotkey_removed(toggleHotkey)
        toggleHotkey.enabled = self.useServiceHotkey
        if self.useServiceHotkey:
            self.toggleMonitorDlg.save(toggleHotkey)
            app.hotkey_created(toggleHotkey)
            
        app.update_notifier_visibility()            
        self.configManager.config_altered(True)
        
        self.hide()
        self.destroy()

    def _save_disable_capslock_setting(self):
        # Only update the modifier key handling if the value changed.
        if self.disableCapslockCheckbox.get_active() and not cm.ConfigManager.is_modifier_disabled(Key.CAPSLOCK):
            cm.ConfigManager.disable_modifier(Key.CAPSLOCK)
        elif not self.disableCapslockCheckbox.get_active() and cm.ConfigManager.is_modifier_disabled(Key.CAPSLOCK):
            cm.ConfigManager.enable_modifier(Key.CAPSLOCK)

    def on_cancel(self, widget, data=None):
        self.hide()
        self.destroy()
        
    def __getattr__(self, attr):
        # Magic fudge to allow us to pretend to be the ui class we encapsulate
        return getattr(self.ui, attr)
    
    def __loadHotkey(self, item, label, dialog, clearButton):
        dialog.load(item)
        if item.enabled:
            key = item.hotKey.encode("utf-8")
            label.set_text(item.get_hotkey_string())
            clearButton.set_sensitive(True)
            return True
        else:
            label.set_text(_("(None configured)"))
            clearButton.set_sensitive(False)
            return False
        
    # ---- Signal handlers

    def on_showTrayCheckbox_toggled(self, widget, data=None):
        self.iconStyleCombo.set_sensitive(widget.get_active())
    
    def on_setConfigButton_pressed(self, widget, data=None):
        self.showConfigDlg.run()
         
    def on_config_response(self, res):
        if res == Gtk.ResponseType.OK:
            self.useConfigHotkey = True
            key = self.showConfigDlg.key
            modifiers = self.showConfigDlg.build_modifiers()
            self.configKeyLabel.set_text(self.build_hotkey_string(key, modifiers))
            self.clearConfigButton.set_sensitive(True)
            
    def on_clearConfigButton_pressed(self, widget, data=None):
        self.useConfigHotkey = False
        self.clearConfigButton.set_sensitive(False)
        self.configKeyLabel.set_text(_("(None configured)"))
        self.showConfigDlg.reset()

    def on_setMonitorButton_pressed(self, widget, data=None):
        self.toggleMonitorDlg.run()
        
    def on_monitor_response(self, res):
        if res == Gtk.ResponseType.OK:
            self.useServiceHotkey = True
            key = self.toggleMonitorDlg.key
            modifiers = self.toggleMonitorDlg.build_modifiers()
            self.monitorKeyLabel.set_text(self.build_hotkey_string(key, modifiers))
            self.clearMonitorButton.set_sensitive(True)
            
    def on_clearMonitorButton_pressed(self, widget, data=None):
        self.useServiceHotkey = False
        self.clearMonitorButton.set_sensitive(False)
        self.monitorKeyLabel.set_text(_("(None configured)"))
        self.toggleMonitorDlg.reset()
<|MERGE_RESOLUTION|>--- conflicted
+++ resolved
@@ -18,16 +18,14 @@
 import sys
 from gi.repository import Gtk
 
-<<<<<<< HEAD
+
 import autokey.configmanager.autostart
 import autokey.configmanager.configmanager as cm
 import autokey.configmanager.configmanager_constants as cm_constants
 from autokey import common
-=======
-from autokey import configmanager as cm, common
 from autokey.iomediator.key import Key
 
->>>>>>> f498a3d0
+
 from .dialogs import GlobalHotkeyDialog
 from .configwindow0 import get_ui
 
@@ -71,30 +69,16 @@
         for key, value in list(ICON_NAME_MAP.items()):
             self.iconStyleCombo.append_text(key)
             ICON_NAME_LIST.append(value)
-<<<<<<< HEAD
+
         self.iconStyleCombo.set_sensitive(cm.ConfigManager.SETTINGS[cm_constants.SHOW_TRAY_ICON])
         self.iconStyleCombo.set_active(ICON_NAME_LIST.index(cm.ConfigManager.SETTINGS[cm_constants.NOTIFICATION_ICON]))
-=======
-        self.iconStyleCombo.set_sensitive(cm.ConfigManager.SETTINGS[cm.SHOW_TRAY_ICON])
-        self.iconStyleCombo.set_active(ICON_NAME_LIST.index(cm.ConfigManager.SETTINGS[cm.NOTIFICATION_ICON]))
-        
-        self.autoStartCheckbox.set_active(cm.get_autostart().desktop_file_name is not None)
-        self.autosaveCheckbox.set_active(not cm.ConfigManager.SETTINGS[cm.PROMPT_TO_SAVE])
-        self.showTrayCheckbox.set_active(cm.ConfigManager.SETTINGS[cm.SHOW_TRAY_ICON])
-        self.disableCapslockCheckbox.set_active(cm.ConfigManager.is_modifier_disabled(Key.CAPSLOCK))
-        #self.allowKbNavCheckbox.set_active(cm.ConfigManager.SETTINGS[MENU_TAKES_FOCUS])
-        # Added by Trey Blancher (ectospasm) 2015-09-16
-        self.triggerItemByInitial.set_active(cm.ConfigManager.SETTINGS[cm.TRIGGER_BY_INITIAL])
-        self.sortByUsageCheckbox.set_active(cm.ConfigManager.SETTINGS[cm.SORT_BY_USAGE_COUNT])
-        self.enableUndoCheckbox.set_active(cm.ConfigManager.SETTINGS[cm.UNDO_USING_BACKSPACE])
-        
->>>>>>> f498a3d0
 
         self.autoStartCheckbox.set_active(autokey.configmanager.autostart.get_autostart().desktop_file_name is not None)
         self.autosaveCheckbox.set_active(not cm.ConfigManager.SETTINGS[cm_constants.PROMPT_TO_SAVE])
         self.showTrayCheckbox.set_active(cm.ConfigManager.SETTINGS[cm_constants.SHOW_TRAY_ICON])
-
-        #self.allowKbNavCheckbox.set_active(cm.ConfigManager.SETTINGS[MENU_TAKES_FOCUS])
+        self.disableCapslockCheckbox.set_active(cm.ConfigManager.is_modifier_disabled(Key.CAPSLOCK))
+
+        # self.allowKbNavCheckbox.set_active(cm.ConfigManager.SETTINGS[MENU_TAKES_FOCUS])
         # Added by Trey Blancher (ectospasm) 2015-09-16
         self.triggerItemByInitial.set_active(cm.ConfigManager.SETTINGS[cm_constants.TRIGGER_BY_INITIAL])
         self.sortByUsageCheckbox.set_active(cm.ConfigManager.SETTINGS[cm_constants.SORT_BY_USAGE_COUNT])
@@ -132,17 +116,10 @@
         #cm.ConfigManager.SETTINGS[MENU_TAKES_FOCUS] = self.allowKbNavCheckbox.get_active()
         cm.ConfigManager.SETTINGS[cm_constants.SORT_BY_USAGE_COUNT] = self.sortByUsageCheckbox.get_active()
         # Added by Trey Blancher (ectospasm) 2015-09-16
-<<<<<<< HEAD
         cm.ConfigManager.SETTINGS[cm_constants.TRIGGER_BY_INITIAL] = self.triggerItemByInitial.get_active()
         cm.ConfigManager.SETTINGS[cm_constants.UNDO_USING_BACKSPACE] = self.enableUndoCheckbox.get_active()
         cm.ConfigManager.SETTINGS[cm_constants.NOTIFICATION_ICON] = ICON_NAME_MAP[self.iconStyleCombo.get_active_text()]
-        
-=======
-        cm.ConfigManager.SETTINGS[cm.TRIGGER_BY_INITIAL] = self.triggerItemByInitial.get_active()
-        cm.ConfigManager.SETTINGS[cm.UNDO_USING_BACKSPACE] = self.enableUndoCheckbox.get_active()
-        cm.ConfigManager.SETTINGS[cm.NOTIFICATION_ICON] = ICON_NAME_MAP[self.iconStyleCombo.get_active_text()]
         self._save_disable_capslock_setting()
->>>>>>> f498a3d0
         self.configManager.userCodeDir = self.userModuleChooserButton.get_current_folder()
         sys.path.append(self.configManager.userCodeDir)
         
