#!/usr/bin/env python
# -*- coding: utf-8 -*-

# Copyright (C) 2011 Chris Dekter
#
# This program is free software: you can redistribute it and/or modify
# it under the terms of the GNU General Public License as published by
# the Free Software Foundation, either version 3 of the License, or
# (at your option) any later version.
#
# This program is distributed in the hope that it will be useful,
# but WITHOUT ANY WARRANTY; without even the implied warranty of
# MERCHANTABILITY or FITNESS FOR A PARTICULAR PURPOSE.  See the
# GNU General Public License for more details.
#
# You should have received a copy of the GNU General Public License
# along with this program.  If not, see <http://www.gnu.org/licenses/>.

import traceback
import collections
import time
import logging
import threading


<<<<<<< HEAD
from autokey.iomediator.key import Key
=======
from autokey import common
from autokey.iomediator.key import Key, KEY_FIND_RE
>>>>>>> 216183c6
from autokey.iomediator import IoMediator

from autokey.macro import MacroManager

from autokey import model
import autokey.scripting
from autokey.configmanager.configmanager import ConfigManager, save_config
import autokey.configmanager.configmanager_constants as cm_constants
logger = logging.getLogger("service")

MAX_STACK_LENGTH = 150


def threaded(f):

    def wrapper(*args):
        t = threading.Thread(target=f, args=args, name="Phrase-thread")
        t.setDaemon(False)
        t.start()

    wrapper.__name__ = f.__name__
    wrapper.__dict__ = f.__dict__
    wrapper.__doc__ = f.__doc__
    return wrapper


def synchronized(lock):
    """ Synchronization decorator. """

    def wrap(f):
        def new_function(*args, **kw):
            lock.acquire()
            try:
                return f(*args, **kw)
            finally:
                lock.release()
        return new_function
    return wrap


class Service:
    """
    Handles general functionality and dispatching of results down to the correct
    execution service (phrase or script).
    """

    def __init__(self, app):
        logger.info("Starting service")
        self.configManager = app.configManager
        ConfigManager.SETTINGS[cm_constants.SERVICE_RUNNING] = False
        self.mediator = None
        self.app = app
        self.inputStack = collections.deque(maxlen=MAX_STACK_LENGTH)
        self.lastStackState = ''
        self.lastMenu = None

    def start(self):
        self.mediator = IoMediator(self)
        self.mediator.interface.initialise()
        self.mediator.interface.start()
        self.mediator.start()
        ConfigManager.SETTINGS[cm_constants.SERVICE_RUNNING] = True
        self.scriptRunner = ScriptRunner(self.mediator, self.app)
        self.phraseRunner = PhraseRunner(self)
        autokey.scripting.Store.GLOBALS.update(ConfigManager.SETTINGS[cm_constants.SCRIPT_GLOBALS])
        logger.info("Service now marked as running")

    def unpause(self):
        ConfigManager.SETTINGS[cm_constants.SERVICE_RUNNING] = True
        logger.info("Unpausing - service now marked as running")

    def pause(self):
        ConfigManager.SETTINGS[cm_constants.SERVICE_RUNNING] = False
        logger.info("Pausing - service now marked as stopped")

    def is_running(self):
        return ConfigManager.SETTINGS[cm_constants.SERVICE_RUNNING]

    def shutdown(self, save=True):
        logger.info("Service shutting down")
        if self.mediator is not None: self.mediator.shutdown()
        if save:
            save_config(self.configManager)
        logger.debug("Service shutdown completed.")

    def handle_mouseclick(self, rootX, rootY, relX, relY, button, windowTitle):
        # logger.debug("Received mouse click - resetting buffer")
        self.inputStack.clear()

        # If we had a menu and receive a mouse click, means we already
        # hid the menu. Don't need to do it again
        self.lastMenu = None

        # Clear last to prevent undo of previous phrase in unexpected places
        self.phraseRunner.clear_last()

    def handle_keypress(self, rawKey, modifiers, key, window_info):
        logger.debug("Raw key: %r, modifiers: %r, Key: %s", rawKey, modifiers, key)
        logger.debug("Window visible title: %r, Window class: %r" % window_info)
        self.configManager.lock.acquire()

        # Always check global hotkeys
        for hotkey in self.configManager.globalHotkeys:
            hotkey.check_hotkey(modifiers, rawKey, window_info)

        if self.__shouldProcess(window_info):
            itemMatch = None
            menu = None

            for item in self.configManager.hotKeys:
                if item.check_hotkey(modifiers, rawKey, window_info):
                    itemMatch = item
                    break

            if itemMatch is not None:
                if not itemMatch.prompt:
                    logger.info("Matched hotkey phrase/script with prompt=False")
                else:
                    logger.info("Matched hotkey phrase/script with prompt=True")
                    #menu = PopupMenu(self, [], [itemMatch])
                    menu = ([], [itemMatch])

            else:
                logger.debug("No phrase/script matched hotkey")
                for folder in self.configManager.hotKeyFolders:
                    if folder.check_hotkey(modifiers, rawKey, window_info):
                        #menu = PopupMenu(self, [folder], [])
                        menu = ([folder], [])


            if menu is not None:
                logger.debug("Folder matched hotkey - showing menu")
                if self.lastMenu is not None:
                    #self.lastMenu.remove_from_desktop()
                    self.app.hide_menu()
                self.lastStackState = ''
                self.lastMenu = menu
                #self.lastMenu.show_on_desktop()
                self.app.show_popup_menu(*menu)

            if itemMatch is not None:
                self.__tryReleaseLock()
                self.__processItem(itemMatch)


            ### --- end of hotkey processing --- ###

            modifierCount = len(modifiers)

            if modifierCount > 1 or (modifierCount == 1 and Key.SHIFT not in modifiers):
                self.inputStack.clear()
                self.__tryReleaseLock()
                return

            ### --- end of processing if non-printing modifiers are on --- ###

            if self.__updateStack(key):
                currentInput = ''.join(self.inputStack)
                item, menu = self.__checkTextMatches([], self.configManager.abbreviations,
                                                    currentInput, window_info, True)
                if not item or menu:
                    item, menu = self.__checkTextMatches(self.configManager.allFolders,
                                                         self.configManager.allItems,
                                                         currentInput, window_info)

                if item:
                    self.__tryReleaseLock()
                    self.__processItem(item, currentInput)
                elif menu:
                    if self.lastMenu is not None:
                        #self.lastMenu.remove_from_desktop()
                        self.app.hide_menu()
                    self.lastMenu = menu
                    #self.lastMenu.show_on_desktop()
                    self.app.show_popup_menu(*menu)

                logger.debug("Input stack at end of handle_keypress: %s", self.inputStack)

        self.__tryReleaseLock()

    def __tryReleaseLock(self):
        try:
            self.configManager.lock.release()
        except:
            logger.exception("Ignored locking error in handle_keypress")

    def run_folder(self, name):
        folder = None
        for f in self.configManager.allFolders:
            if f.title == name:
                folder = f

        if folder is None:
            raise Exception("No folder found with name '%s'" % name)

        self.app.show_popup_menu([folder])


    def run_phrase(self, name):
        phrase = self.__findItem(name, model.Phrase, "phrase")
        self.phraseRunner.execute(phrase)

    def run_script(self, name):
        script = self.__findItem(name, model.Script, "script")
        self.scriptRunner.execute(script)

    def __findItem(self, name, objType, typeDescription):
        for item in self.configManager.allItems:
            if item.description == name and isinstance(item, objType):
                return item

        raise Exception("No %s found with name '%s'" % (typeDescription, name))

    @threaded
    def item_selected(self, item):
        time.sleep(0.25) # wait for window to be active
        self.lastMenu = None # if an item has been selected, the menu has been hidden
        self.__processItem(item, self.lastStackState)

    def calculate_extra_keys(self, buffer):
        """
        Determine extra keys pressed since the given buffer was built
        """
        extraBs = len(self.inputStack) - len(buffer)
        if extraBs > 0:
            extraKeys = ''.join(self.inputStack[len(buffer)])
        else:
            extraBs = 0
            extraKeys = ''
        return extraBs, extraKeys

    def __updateStack(self, key):
        """
        Update the input stack in non-hotkey mode, and determine if anything
        further is needed.

        @return: True if further action is needed
        """
        #if self.lastMenu is not None:
        #    if not ConfigManager.SETTINGS[MENU_TAKES_FOCUS]:
        #        self.app.hide_menu()
        #
        #    self.lastMenu = None

        if key == Key.ENTER:
            # Special case - map Enter to \n
            key = '\n'
        if key == Key.TAB:
            # Special case - map Tab to \t
            key = '\t'

        if key == Key.BACKSPACE:
            if ConfigManager.SETTINGS[cm_constants.UNDO_USING_BACKSPACE] and self.phraseRunner.can_undo():
                self.phraseRunner.undo_expansion()
            else:
                # handle backspace by dropping the last saved character
                try:
                    self.inputStack.pop()
                except IndexError:
                    # in case self.inputStack is empty
                    pass

            return False

        elif len(key) > 1:
            # non-simple key
            self.inputStack.clear()
            self.phraseRunner.clear_last()
            return False
        else:
            # Key is a character
            self.phraseRunner.clear_last()
            # if len(self.inputStack) == MAX_STACK_LENGTH, front items will removed for appending new items.
            self.inputStack.append(key)
            return True

    def __checkTextMatches(self, folders, items, buffer, windowInfo, immediate=False):
        """
        Check for an abbreviation/predictive match among the given folder and items
        (scripts, phrases).

        @return: a tuple possibly containing an item to execute, or a menu to show
        """
        itemMatches = []
        folderMatches = []

        for item in items:
            if item.check_input(buffer, windowInfo):
                if not item.prompt and immediate:
                    return item, None
                else:
                    itemMatches.append(item)

        for folder in folders:
            if folder.check_input(buffer, windowInfo):
                folderMatches.append(folder)
                break # There should never be more than one folder match anyway

        if self.__menuRequired(folderMatches, itemMatches, buffer):
            self.lastStackState = buffer
            #return (None, PopupMenu(self, folderMatches, itemMatches))
            return None, (folderMatches, itemMatches)
        elif len(itemMatches) == 1:
            self.lastStackState = buffer
            return itemMatches[0], None
        else:
            return None, None


    def __shouldProcess(self, windowInfo):
        """
        Return a boolean indicating whether we should take any action on the keypress
        """
        return windowInfo[0] != "Set Abbreviations" and self.is_running()

    def __processItem(self, item, buffer=''):
        self.inputStack.clear()
        self.lastStackState = ''

        if isinstance(item, model.Phrase):
            self.phraseRunner.execute(item, buffer)
        else:
            self.scriptRunner.execute(item, buffer)



    def __haveMatch(self, data):
        folder_match, item_matches = data
        if folder_match is not None:
            return True
        if len(item_matches) > 0:
            return True

        return False

    def __menuRequired(self, folders, items, buffer):
        """
        @return: a boolean indicating whether a menu is needed to allow the user to choose
        """
        if len(folders) > 0:
            # Folders always need a menu
            return True
        if len(items) == 1:
            return items[0].should_prompt(buffer)
        elif len(items) > 1:
            # More than one 'item' (phrase/script) needs a menu
            return True

        return False


class PhraseRunner:

    def __init__(self, service: Service):
        self.service = service
        self.macroManager = MacroManager(service.scriptRunner.engine)
        self.lastExpansion = None
        self.lastPhrase = None
        self.lastBuffer = None
        self.contains_special_keys = False

    @threaded
    #@synchronized(iomediator.SEND_LOCK)
    def execute(self, phrase: model.Phrase, buffer=''):
        mediator = self.service.mediator  # type: IoMediator
        mediator.interface.begin_send()
        try:
            expansion = phrase.build_phrase(buffer)
            self.macroManager.process_expansion(expansion)

            self.contains_special_keys = self.phrase_contains_special_keys(expansion)
            mediator.send_backspace(expansion.backspaces)
            if phrase.sendMode == model.SendMode.KEYBOARD:
                mediator.send_string(expansion.string)
            else:
                mediator.paste_string(expansion.string, phrase.sendMode)

            self.lastExpansion = expansion
            self.lastPhrase = phrase
            self.lastBuffer = buffer
        finally:
            mediator.interface.finish_send()

    def can_undo(self):
        can_undo = self.lastExpansion is not None and not self.phrase_contains_special_keys(self.lastExpansion)
        logger.debug("Undoing last phrase expansion requested. Can undo last expansion: {}".format(can_undo))
        return can_undo

    @staticmethod
    def phrase_contains_special_keys(expansion: model.Expansion) -> bool:
        """
        Determine if the expansion contains any special keys, including those resulting from any processed macros
        (<script>, <file>, etc). If any are found, the phrase cannot be undone.

        Python Zen: »In the face of ambiguity, refuse the temptation to guess.«
        The question 'What does the phrase expansion "<ctrl>+a<shift>+<insert>" do?' cannot be answered. Because the key
        bindings cannot be assumed to result in the actions "select all text, then replace with clipboard content",
        the undo operation can not be performed. Thus always disable undo, when special keys are found.
        """
        found_special_keys = KEY_FIND_RE.findall(expansion.string.lower())
        return bool(found_special_keys)

    def clear_last(self):
        self.lastExpansion = None
        self.lastPhrase = None

    # @synchronized(iomediator.SEND_LOCK) #TODO_PY3 commented this
    def undo_expansion(self):
        logger.info("Undoing last abbreviation expansion")
        replay = self.lastPhrase.get_trigger_chars(self.lastBuffer)
        logger.debug("Replay string: %s", replay)
        logger.debug("Erase string: %r", self.lastExpansion.string)
        mediator = self.service.mediator  # type: IoMediator

        #mediator.send_right(self.lastExpansion.lefts)
        mediator.interface.begin_send()
        try:
            mediator.remove_string(self.lastExpansion.string)
            mediator.send_string(replay)
            self.clear_last()
        finally:
            mediator.interface.finish_send()


class ScriptRunner:

    def __init__(self, mediator: IoMediator, app):
        self.mediator = mediator
        self.app = app
        self.error = ''
        self.scope = globals()
        self.scope["highlevel"] = autokey.scripting.highlevel
        self.scope["keyboard"] = autokey.scripting.Keyboard(mediator)
        self.scope["mouse"] = autokey.scripting.Mouse(mediator)
        self.scope["system"] = autokey.scripting.System()
        self.scope["window"] = autokey.scripting.Window(mediator)
        self.scope["engine"] = autokey.scripting.Engine(app.configManager, self)

        self.scope["dialog"] = autokey.scripting.Dialog()
        self.scope["clipboard"] = autokey.scripting.Clipboard(app)

        self.engine = self.scope["engine"]

    @threaded
    def execute(self, script: model.Script, buffer=''):
        logger.debug("Script runner executing: %r", script)

        scope = self.scope.copy()
        scope["store"] = script.store

        backspaces, trigger_character = script.process_buffer(buffer)
        self.mediator.send_backspace(backspaces)

        self._set_triggered_abbreviation(scope, buffer, trigger_character)
        if script.path is not None:
            # Overwrite __file__ to contain the path to the user script instead of the path to this service.py file.
            scope["__file__"] = script.path
        try:
            exec(script.code, scope)
        except Exception as e:
            logger.exception("Script error")
            self.error = "Script name: '{}'\n{}".format(script.description, traceback.format_exc())
            self.app.notify_error("The script '{}' encountered an error".format(script.description))

        self.mediator.send_string(trigger_character)

    @staticmethod
    def _set_triggered_abbreviation(scope: dict, buffer: str, trigger_character: str):
        """Provide the triggered abbreviation to the executed script, if any"""
        engine = scope["engine"]  # type: autokey.scripting.Engine
        if buffer:
            triggered_abbreviation = buffer[:-len(trigger_character)]

            logger.debug(
                "Triggered a Script by an abbreviation. Setting it for engine.get_triggered_abbreviation(). "
                "abbreviation='{}', trigger='{}'".format(triggered_abbreviation, trigger_character)
            )
            engine._set_triggered_abbreviation(triggered_abbreviation, trigger_character)

    def run_subscript(self, script):
        scope = self.scope.copy()
        scope["store"] = script.store
        exec(script.code, scope)<|MERGE_RESOLUTION|>--- conflicted
+++ resolved
@@ -23,12 +23,7 @@
 import threading
 
 
-<<<<<<< HEAD
-from autokey.iomediator.key import Key
-=======
-from autokey import common
 from autokey.iomediator.key import Key, KEY_FIND_RE
->>>>>>> 216183c6
 from autokey.iomediator import IoMediator
 
 from autokey.macro import MacroManager
