--- conflicted
+++ resolved
@@ -380,7 +380,6 @@
             # value.
             self.set_return_value("{ERROR: %s}" % str(e))
 
-<<<<<<< HEAD
     def run_system_command_from_macro(self, args):
         """
         Used internally by AutoKey for system macros
@@ -390,7 +389,7 @@
             self._return_value = System.exec_command(args["command"], getOutput=True)
         except Exception as e:
             self.set_return_value("{ERROR: %s}" % str(e))
-=======
+
     def get_script_arguments(self):
         """
         Get the arguments supplied to the current script via the scripting api
@@ -413,7 +412,6 @@
         @rtype: C{Dict[str, Any]}
         """
         return self._script_kwargs
->>>>>>> 18c72d6f
 
     def get_macro_arguments(self):
         """
