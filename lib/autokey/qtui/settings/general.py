# Copyright (C) 2011 Chris Dekter
# Copyright (C) 2018 Thomas Hess <thomas.hess@udo.edu>

# This program is free software: you can redistribute it and/or modify
# it under the terms of the GNU General Public License as published by
# the Free Software Foundation, either version 3 of the License, or
# (at your option) any later version.

# This program is distributed in the hope that it will be useful,
# but WITHOUT ANY WARRANTY; without even the implied warranty of
# MERCHANTABILITY or FITNESS FOR A PARTICULAR PURPOSE.  See the
# GNU General Public License for more details.

# You should have received a copy of the GNU General Public License
# along with this program. If not, see <http://www.gnu.org/licenses/>.

import logging

from PyQt5.QtCore import Qt
from PyQt5.QtWidgets import QWidget, QComboBox

<<<<<<< HEAD
import autokey.configmanager.autostart
import autokey.configmanager.configmanager as cm
import autokey.configmanager.configmanager_constants as cm_constants
=======
from autokey import configmanager as cm
from autokey.iomediator.key import Key
>>>>>>> f498a3d0

import autokey.qtui.common as ui_common
import autokey.common as common

logger = ui_common.logger.getChild("General settings widget")  # type: logging.Logger


class GeneralSettings(*ui_common.inherits_from_ui_file_with_name("generalsettings")):
    """This widget implements the "general settings" widget and is used in the settings dialog."""
    GUI_TABLE = (
        ("autokey-qt.desktop", "Qt5"),
        ("autokey-gtk.desktop", "GTK+")
    )

    ICON_TABLE = (
        (0, common.ICON_FILE_NOTIFICATION),
        (1, common.ICON_FILE_NOTIFICATION_DARK)
    )

    def __init__(self, parent: QWidget=None):
        super(GeneralSettings, self).__init__(parent)
        self.setupUi(self)

        self.autosave_checkbox.setChecked(not cm.ConfigManager.SETTINGS[cm_constants.PROMPT_TO_SAVE])
        self.show_tray_checkbox.setChecked(cm.ConfigManager.SETTINGS[cm_constants.SHOW_TRAY_ICON])
        # self.allow_kb_nav_checkbox.setChecked(cm.ConfigManager.SETTINGS[cm.MENU_TAKES_FOCUS])
        self.allow_kb_nav_checkbox.setVisible(False)
<<<<<<< HEAD
        self.sort_by_usage_checkbox.setChecked(cm.ConfigManager.SETTINGS[cm_constants.SORT_BY_USAGE_COUNT])
        self.enable_undo_checkbox.setChecked(cm.ConfigManager.SETTINGS[cm_constants.UNDO_USING_BACKSPACE])
=======
        self.sort_by_usage_checkbox.setChecked(cm.ConfigManager.SETTINGS[cm.SORT_BY_USAGE_COUNT])
        self.enable_undo_checkbox.setChecked(cm.ConfigManager.SETTINGS[cm.UNDO_USING_BACKSPACE])
        self.disable_capslock_checkbox.setChecked(cm.ConfigManager.is_modifier_disabled(Key.CAPSLOCK))
>>>>>>> f498a3d0
        self._fill_notification_icon_combobox_user_data()
        self._load_system_tray_icon_theme()
        self._fill_autostart_gui_selection_combobox()
        self.autostart_settings = autokey.configmanager.autostart.get_autostart()
        self._load_autostart_settings()
        logger.debug("Created widget and loaded current settings: " + self._settings_str())

    def save(self):
        """Called by the parent settings dialog when the user clicks on the Save button.
        Stores the current settings in the ConfigManager."""
        logger.debug("User requested to save settings. New settings: " + self._settings_str())
<<<<<<< HEAD
        cm.ConfigManager.SETTINGS[cm_constants.PROMPT_TO_SAVE] = not self.autosave_checkbox.isChecked()
        cm.ConfigManager.SETTINGS[cm_constants.SHOW_TRAY_ICON] = self.show_tray_checkbox.isChecked()
        # cm.ConfigManager.SETTINGS[cm_constants.MENU_TAKES_FOCUS] = self.allow_kb_nav_checkbox.isChecked()
        cm.ConfigManager.SETTINGS[cm_constants.SORT_BY_USAGE_COUNT] = self.sort_by_usage_checkbox.isChecked()
        cm.ConfigManager.SETTINGS[cm_constants.UNDO_USING_BACKSPACE] = self.enable_undo_checkbox.isChecked()
        cm.ConfigManager.SETTINGS[cm_constants.NOTIFICATION_ICON] = \
            self.system_tray_icon_theme_combobox.currentData(Qt.UserRole)
        # TODO: After saving the notification icon, apply it to the currently running instance.
=======
        cm.ConfigManager.SETTINGS[cm.PROMPT_TO_SAVE] = not self.autosave_checkbox.isChecked()
        cm.ConfigManager.SETTINGS[cm.SHOW_TRAY_ICON] = self.show_tray_checkbox.isChecked()
        # cm.ConfigManager.SETTINGS[cm.MENU_TAKES_FOCUS] = self.allow_kb_nav_checkbox.isChecked()
        cm.ConfigManager.SETTINGS[cm.SORT_BY_USAGE_COUNT] = self.sort_by_usage_checkbox.isChecked()
        cm.ConfigManager.SETTINGS[cm.UNDO_USING_BACKSPACE] = self.enable_undo_checkbox.isChecked()
        cm.ConfigManager.SETTINGS[cm.NOTIFICATION_ICON] = self.system_tray_icon_theme_combobox.currentData(Qt.UserRole)
        self._save_disable_capslock_setting()
>>>>>>> f498a3d0
        self._save_autostart_settings()

    def _save_disable_capslock_setting(self):
        # Only update the modifier key handling if the value changed.
        if self.disable_capslock_checkbox.isChecked() and not cm.ConfigManager.is_modifier_disabled(Key.CAPSLOCK):
            cm.ConfigManager.disable_modifier(Key.CAPSLOCK)
        elif not self.disable_capslock_checkbox.isChecked() and cm.ConfigManager.is_modifier_disabled(Key.CAPSLOCK):
            cm.ConfigManager.enable_modifier(Key.CAPSLOCK)

    def _settings_str(self):
        """Returns a human readable settings representation for logging purposes."""
        settings = "Automatically save changes: {}, " \
            "Show tray icon: {}, " \
            "Allow keyboard navigation: {}, " \
            "Sort by usage count: {}, " \
            "Enable undo using backspace: {}, " \
            "Tray icon theme: {}, " \
            "Disable Capslock: {}".format(
               self.autosave_checkbox.isChecked(),
               self.show_tray_checkbox.isChecked(),
               self.allow_kb_nav_checkbox.isChecked(),
               self.sort_by_usage_checkbox.isChecked(),
               self.enable_undo_checkbox.isChecked(),
               self.system_tray_icon_theme_combobox.currentData(Qt.UserRole),
               self.disable_capslock_checkbox.isChecked()
            )
        return settings

    def _fill_autostart_gui_selection_combobox(self):
        combobox = self.autostart_interface_choice_combobox  # type: QComboBox
        for desktop_file, name in GeneralSettings.GUI_TABLE:
            try:
                autokey.configmanager.autostart.get_source_desktop_file(desktop_file)
            except FileNotFoundError:
                # Skip unavailable GUIs
                pass
            else:
                combobox.addItem(name, desktop_file)

    def _fill_notification_icon_combobox_user_data(self):
        combo_box = self.system_tray_icon_theme_combobox  # type: QComboBox
        for index, icon_name in GeneralSettings.ICON_TABLE:
            combo_box.setItemData(index, icon_name, Qt.UserRole)

    def _load_system_tray_icon_theme(self):
        combo_box = self.system_tray_icon_theme_combobox  # type: QComboBox
        data = cm.ConfigManager.SETTINGS[cm_constants.NOTIFICATION_ICON]
        combo_box_index = combo_box.findData(data, Qt.UserRole)
        if combo_box_index == -1:
            # Invalid data in user configuration. TODO: should this be a warning or error?
            # Just revert to theme at index 0 (light)
            combo_box_index = 0
        combo_box.setCurrentIndex(combo_box_index)

    def _load_autostart_settings(self):
        combobox = self.autostart_interface_choice_combobox  # type: QComboBox
        self.autostart_groupbox.setChecked(self.autostart_settings.desktop_file_name is not None)
        if self.autostart_settings.desktop_file_name is not None:
            combobox.setCurrentIndex(combobox.findData(self.autostart_settings.desktop_file_name))
        self.autostart_show_main_window_checkbox.setChecked(self.autostart_settings.switch_show_configure)

    def _save_autostart_settings(self):
        combobox = self.autostart_interface_choice_combobox  # type: QComboBox
        desktop_entry = None if not self.autostart_groupbox.isChecked() else combobox.currentData(Qt.UserRole)
        show_main_window = self.autostart_show_main_window_checkbox.isChecked()
        new_settings = autokey.configmanager.autostart.AutostartSettings(desktop_entry, show_main_window)
        if new_settings != self.autostart_settings:
            # Only write if settings changed to preserve eventual user-made modifications.
            autokey.configmanager.autostart.set_autostart_entry(new_settings)<|MERGE_RESOLUTION|>--- conflicted
+++ resolved
@@ -19,14 +19,13 @@
 from PyQt5.QtCore import Qt
 from PyQt5.QtWidgets import QWidget, QComboBox
 
-<<<<<<< HEAD
+
 import autokey.configmanager.autostart
 import autokey.configmanager.configmanager as cm
 import autokey.configmanager.configmanager_constants as cm_constants
-=======
-from autokey import configmanager as cm
+
 from autokey.iomediator.key import Key
->>>>>>> f498a3d0
+
 
 import autokey.qtui.common as ui_common
 import autokey.common as common
@@ -54,14 +53,11 @@
         self.show_tray_checkbox.setChecked(cm.ConfigManager.SETTINGS[cm_constants.SHOW_TRAY_ICON])
         # self.allow_kb_nav_checkbox.setChecked(cm.ConfigManager.SETTINGS[cm.MENU_TAKES_FOCUS])
         self.allow_kb_nav_checkbox.setVisible(False)
-<<<<<<< HEAD
+
         self.sort_by_usage_checkbox.setChecked(cm.ConfigManager.SETTINGS[cm_constants.SORT_BY_USAGE_COUNT])
         self.enable_undo_checkbox.setChecked(cm.ConfigManager.SETTINGS[cm_constants.UNDO_USING_BACKSPACE])
-=======
-        self.sort_by_usage_checkbox.setChecked(cm.ConfigManager.SETTINGS[cm.SORT_BY_USAGE_COUNT])
-        self.enable_undo_checkbox.setChecked(cm.ConfigManager.SETTINGS[cm.UNDO_USING_BACKSPACE])
         self.disable_capslock_checkbox.setChecked(cm.ConfigManager.is_modifier_disabled(Key.CAPSLOCK))
->>>>>>> f498a3d0
+
         self._fill_notification_icon_combobox_user_data()
         self._load_system_tray_icon_theme()
         self._fill_autostart_gui_selection_combobox()
@@ -73,7 +69,7 @@
         """Called by the parent settings dialog when the user clicks on the Save button.
         Stores the current settings in the ConfigManager."""
         logger.debug("User requested to save settings. New settings: " + self._settings_str())
-<<<<<<< HEAD
+
         cm.ConfigManager.SETTINGS[cm_constants.PROMPT_TO_SAVE] = not self.autosave_checkbox.isChecked()
         cm.ConfigManager.SETTINGS[cm_constants.SHOW_TRAY_ICON] = self.show_tray_checkbox.isChecked()
         # cm.ConfigManager.SETTINGS[cm_constants.MENU_TAKES_FOCUS] = self.allow_kb_nav_checkbox.isChecked()
@@ -81,17 +77,10 @@
         cm.ConfigManager.SETTINGS[cm_constants.UNDO_USING_BACKSPACE] = self.enable_undo_checkbox.isChecked()
         cm.ConfigManager.SETTINGS[cm_constants.NOTIFICATION_ICON] = \
             self.system_tray_icon_theme_combobox.currentData(Qt.UserRole)
+        self._save_disable_capslock_setting()
+
+        self._save_autostart_settings()
         # TODO: After saving the notification icon, apply it to the currently running instance.
-=======
-        cm.ConfigManager.SETTINGS[cm.PROMPT_TO_SAVE] = not self.autosave_checkbox.isChecked()
-        cm.ConfigManager.SETTINGS[cm.SHOW_TRAY_ICON] = self.show_tray_checkbox.isChecked()
-        # cm.ConfigManager.SETTINGS[cm.MENU_TAKES_FOCUS] = self.allow_kb_nav_checkbox.isChecked()
-        cm.ConfigManager.SETTINGS[cm.SORT_BY_USAGE_COUNT] = self.sort_by_usage_checkbox.isChecked()
-        cm.ConfigManager.SETTINGS[cm.UNDO_USING_BACKSPACE] = self.enable_undo_checkbox.isChecked()
-        cm.ConfigManager.SETTINGS[cm.NOTIFICATION_ICON] = self.system_tray_icon_theme_combobox.currentData(Qt.UserRole)
-        self._save_disable_capslock_setting()
->>>>>>> f498a3d0
-        self._save_autostart_settings()
 
     def _save_disable_capslock_setting(self):
         # Only update the modifier key handling if the value changed.
