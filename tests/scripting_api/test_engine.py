--- conflicted
+++ resolved
@@ -78,41 +78,24 @@
             raises(ValueError), "hotkey is not checked for type=tuple")
         assert_that(
             calling(engine.create_phrase).with_args(folder, "name",
-<<<<<<< HEAD
-                "contents", hotkey=("<ctrl>", "t", "t")),
-            raises(ValueError), "hotkey is not checked for tuple len 2")
-        assert_that(
-            calling(engine.create_phrase).with_args(folder, "name",
-                "contents", hotkey=("<ctrl>", folder)),
-=======
                 "contents", hotkey=(["<ctrl>"], "t", "t")),
             raises(ValueError), "hotkey is not checked for tuple len 2")
         assert_that(
             calling(engine.create_phrase).with_args(folder, "name",
                 "contents", hotkey=(["<ctrl>"], folder)),
->>>>>>> 02117337
             raises(ValueError), "hotkey is not checked for type=tuple(str,str)")
         assert_that(
             calling(engine.create_phrase).with_args(folder, "name",
                 "contents", hotkey=(["<ctrl>", folder], "a")),
             raises(ValueError), "hotkey[0] is not checked for type=list[str]")
-<<<<<<< HEAD
-        assert_that(
-            calling(engine.create_phrase).with_args(folder, "name",
-                "contents", hotkey=("<ctrl>", "a")),
-            not_(raises(ValueError)), "hotkey modifiers fails single valid str")
-=======
         # assert_that(
         #     calling(engine.create_phrase).with_args(folder, "name",
         #         "contents", hotkey=(["<alt>"], "6")),
         #     not_(raises(ValueError)), "hotkey modifiers fails single valid str")
->>>>>>> 02117337
         # assert_that(
         #     calling(engine.create_phrase).with_args(folder, "name",
         #         "contents", hotkey=(["<ctrl>", "<shift>"], "<alt>")),
         #     raises(ValueError), "hotkey key is allowed to be a modifier")
-<<<<<<< HEAD
-=======
         assert_that(
             calling(engine.create_phrase).with_args(folder, "name",
                 "contents", hotkey=(["Not a valid modifier"], "w")),
@@ -125,7 +108,6 @@
             calling(engine.create_phrase).with_args(folder, "name",
                 "contents", hotkey=("<ctrl>", "t")),
             raises(ValueError), "hotkey modifiers not checked as list.")
->>>>>>> 02117337
 
 
 def test_engine_create_phrase_adds_phrase_to_parent():
