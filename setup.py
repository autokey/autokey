#!/usr/bin/env python3
# -*- coding: utf-8 -*-

# Copyright (C) 2011 Chris Dekter
#
# This program is free software: you can redistribute it and/or modify
# it under the terms of the GNU General Public License as published by
# the Free Software Foundation, either version 3 of the License, or
# (at your option) any later version.
#
# This program is distributed in the hope that it will be useful,
# but WITHOUT ANY WARRANTY; without even the implied warranty of
# MERCHANTABILITY or FITNESS FOR A PARTICULAR PURPOSE.  See the
# GNU General Public License for more details.
#
# You should have received a copy of the GNU General Public License
# along with this program.  If not, see <http://www.gnu.org/licenses/>.

import sys
import re
from collections import namedtuple
import subprocess
from pathlib import Path, PurePath
import warnings
import shutil

try:
    from setuptools import setup
except ImportError:
    print("Autokey needs setuptools in order to build. Install it with your package"
          "manager (python-setuptools) or via pip (pip install setuptools)")
    sys.exit(1)
else:
    import setuptools.command.build_py

if sys.version_info < (3, 9, 20):
    print("Autokey requires Python 3.9 or later. You are using " + ".".join(map(str, sys.version_info[:3])))
    sys.exit(1)


AutoKeyMetadata = namedtuple("AutoKeyMetadata", ["version", "author", "author_email", "maintainer", "maintainer_email"])


def extract_autokey_metadata() -> AutoKeyMetadata:
    source_file_name = "./lib/autokey/common.py"
    with open(source_file_name, "r") as metadata_source_file:
        source = metadata_source_file.read()
    if not source:
        print("Cannot read AutoKey source file containing required information. Unreadable: {}".format(
            source_file_name))
        sys.exit(1)

    def search_for(pattern: str) -> str:
        return re.search(
            r"""^{}\s*=\s*('(.*)'|"(.*)")""".format(pattern),  # Search for assignments: VAR = 'VALUE' or VAR = "VALUE"
            source,
            re.M
        ).group(1)[1:-1]  # Cut off outer quotation marks

    return AutoKeyMetadata(
        version=search_for("VERSION"),
        author=search_for("AUTHOR"),
        author_email=search_for("AUTHOR_EMAIL"),
        maintainer=search_for("MAINTAINER"),
        maintainer_email=search_for("MAINTAINER_EMAIL")
    )


class BuildWithQtResources(setuptools.command.build_py.build_py):
    """Try to build the Qt resources file for autokey-qt."""
    def run(self):
        if not self.dry_run:
            resource_dir = (Path(__file__).parent / "lib" / "autokey" / "qtui" / "resources").resolve()
            resource_file = resource_dir / "resources.qrc"
            self._copy_icon_files_into_qt_resources_directory(resource_dir)
            compiled_qt_resources = self._compile_resource_file(resource_file)
            if compiled_qt_resources:
                target_directory = Path(self.build_lib) / "autokey" / "qtui"
                self.mkpath(str(target_directory))
                with open(str(target_directory / "compiled_resources.py"), "w") as compiled_qt_resources_file:
                    compiled_qt_resources_file.write(compiled_qt_resources)
            else:
                # If here, compilation failed for a known reason, so include the resource files directly.
                # Ok, always include this for now. setup.py seems to not like this
                # self.package_metadata["autokey.qtui"] += ["resources/icons/*", "resources/ui/*.ui"]
                pass
        super(BuildWithQtResources, self).run()

    @staticmethod
    def _compile_resource_file(resource_file: Path) -> str:
        command = ("pyrcc5", str(resource_file))
        try:
            compiled = subprocess.check_output(command, universal_newlines=True)  # type: str
        except (FileNotFoundError, subprocess.CalledProcessError) as e:
            warnings.warn("An exception occurred during resource compilation for autokey-qt: {}".format(e))
            return ""
        else:
            return compiled

    def _copy_icon_files_into_qt_resources_directory(self, resource_dir: Path):
        target_directory = resource_dir / "icons"
        self.mkpath(str(target_directory))
        icon_source_path = (Path(__file__).parent / "config").resolve()  # type: Path
        for icon_name in (
                "autokey.png",
                "autokey.svg",
                "autokey-status.svg",
                "autokey-status-dark.svg",
                "autokey-status-error.svg"):
            icon = icon_source_path / icon_name
            shutil.copy(str(icon), str(target_directory))


<<<<<<< HEAD
ak_metadata = extract_autokey_metadata()
=======
ak_data = extract_autokey_data()
>>>>>>> c1aa6357
this_directory = PurePath(__file__).parent
with open(this_directory / 'README.rst', encoding='utf-8') as f:
    long_description = f.read()

setup(
    name='autokey',
<<<<<<< HEAD
    version=ak_metadata.version,
    description='Keyboard and GUI automation on Linux (X11)',
    long_description=long_description,
    long_description_content_type='text/x-rst',
    author=ak_metadata.author,
    author_email=ak_metadata.author_email,
    maintainer=ak_metadata.maintainer,
    maintainer_email=ak_metadata.maintainer_email,
    url='https://github.com/autokey/autokey',
    cmdclass={'build_py': BuildWithQtResources},
    license='GPLv3',
    # setuptools_scm removes need for MANIFEST.in. Allows setuptools to get which files to
    # include in source distributions from git.
    setup_requires=['setuptools_scm'],
    # Use setuptools_scm to get version number from git! (Gives tag, plus dev
    # commit details since most recent tag if not on tagged commit).
    # If using this, would have to also set common.VERSION from this so that
    # the autokey 'about' menu shows the correct version.
    # use_scm_version=True,
    python_requires=">=3.5",
=======
    version=ak_data.version,
    description='Keyboard and GUI automation on Linux (X11)',
    long_description=long_description,
    long_description_content_type='text/x-rst',
    author=ak_data.author,
    author_email=ak_data.author_email,
    maintainer=ak_data.maintainer,
    maintainer_email=ak_data.maintainer_email,
    url='https://github.com/autokey/autokey',
    cmdclass={'build_py': BuildWithQtResources},
    license='GPLv3',
    python_requires=">=3.9",
>>>>>>> c1aa6357
    # This requires autokey submodules (subdirectories) to contain their own `__init__.py` file (i.e.
    # they advertise themselves as modules).
    # find_namespace_packages might be a better alternative that doesn't
    # require this.
    # https://setuptools.readthedocs.io/en/latest/userguide/package_discovery.html#using-find-namespace-or-find-namespace-packages
    packages=setuptools.find_packages('lib'),
    package_dir={'': 'lib'},
<<<<<<< HEAD
    include_package_data=True,
    package_data={'autokey': ["configmanager/predefined_user_scripts/*"],
        'autokey.qtui': ['data/*',
            'resources/icons/*',
            'resources/ui/*.ui'],
        'autokey.gtkui': ['data/*'],
        },
=======

    package_data={'autokey': ["configmanager/predefined_user_scripts/*"],
        'autokey.qtui': ['data/*', 'resources/icons/*', 'resources/ui/*.ui'],
                  'autokey.gtkui': ['data/*']},
>>>>>>> c1aa6357
    data_files=[('share/icons/hicolor/scalable/apps',
                 ['config/autokey.svg',
                  'config/autokey-status.svg',
                  'config/autokey-status-dark.svg',
                  'config/autokey-status-error.svg']),
                ('share/icons/hicolor/96x96/apps',  # TODO: Remove later. https://github.com/autokey/autokey/issues/160
                 ['config/autokey.png']),
                ('share/icons/Humanity/scalable/apps',
                 ['config/Humanity/autokey-status.svg',
                  'config/Humanity/autokey-status-error.svg']),
                ('share/icons/ubuntu-mono-dark/apps/48',
                 ['config/ubuntu-mono-dark/autokey-status.svg',
                  'config/ubuntu-mono-dark/autokey-status-error.svg']),
                ('share/icons/ubuntu-mono-light/apps/48',
                 ['config/ubuntu-mono-light/autokey-status.svg',
                  'config/ubuntu-mono-light/autokey-status-error.svg']),
                ('share/applications',
                 ['config/autokey-qt.desktop',
                  'config/autokey-gtk.desktop']),
                ('share/man/man1/',
                 ['doc/man/autokey-qt.1',
                  'doc/man/autokey-gtk.1',
                  'doc/man/autokey-run.1'])
                ],
    entry_points={
        'console_scripts': [
            'autokey-gtk=autokey.gtkui.__main__:main',
            'autokey-qt=autokey.qtui.__main__:Application',
            'autokey-headless=autokey.headless_app:main',
        ]
    },
    scripts=['autokey-run', 'autokey-shell'],
    # Minimal installation pre-requisite python packages.
    # Some are not included here because they should be installed
    # through the system package manager, not pip.
    install_requires=[
<<<<<<< HEAD
=======
        'pyasyncore',
>>>>>>> c1aa6357
        'pyinotify',
        'python-xlib',
        'packaging',
    ],
<<<<<<< HEAD
    extras_require={
            "QT": [
                "PyQt5",
                "QScintilla"
                ],
            "GTK": [
                "PyGObject"
                ]
            },
=======
>>>>>>> c1aa6357
    test_suite="pytest",
    classifiers=[
        'Development Status :: 4 - Beta',
        'Intended Audience :: Developers',
        'Intended Audience :: End Users/Desktop',
        'License :: OSI Approved :: GNU General Public License v3 (GPLv3)',
        'Natural Language :: English',
        'Operating System :: POSIX :: Linux',
        'Programming Language :: Python :: 3.9',
    ],
<<<<<<< HEAD
    keywords='automation hotkey expansion expander phrase macros keyboard auto key autokey ak shortcuts bind autohotkey mouse customization',
=======
    keywords='automation hotkey expansion expander phrase',
>>>>>>> c1aa6357
)<|MERGE_RESOLUTION|>--- conflicted
+++ resolved
@@ -111,18 +111,13 @@
             shutil.copy(str(icon), str(target_directory))
 
 
-<<<<<<< HEAD
 ak_metadata = extract_autokey_metadata()
-=======
-ak_data = extract_autokey_data()
->>>>>>> c1aa6357
 this_directory = PurePath(__file__).parent
 with open(this_directory / 'README.rst', encoding='utf-8') as f:
     long_description = f.read()
 
 setup(
     name='autokey',
-<<<<<<< HEAD
     version=ak_metadata.version,
     description='Keyboard and GUI automation on Linux (X11)',
     long_description=long_description,
@@ -142,21 +137,7 @@
     # If using this, would have to also set common.VERSION from this so that
     # the autokey 'about' menu shows the correct version.
     # use_scm_version=True,
-    python_requires=">=3.5",
-=======
-    version=ak_data.version,
-    description='Keyboard and GUI automation on Linux (X11)',
-    long_description=long_description,
-    long_description_content_type='text/x-rst',
-    author=ak_data.author,
-    author_email=ak_data.author_email,
-    maintainer=ak_data.maintainer,
-    maintainer_email=ak_data.maintainer_email,
-    url='https://github.com/autokey/autokey',
-    cmdclass={'build_py': BuildWithQtResources},
-    license='GPLv3',
     python_requires=">=3.9",
->>>>>>> c1aa6357
     # This requires autokey submodules (subdirectories) to contain their own `__init__.py` file (i.e.
     # they advertise themselves as modules).
     # find_namespace_packages might be a better alternative that doesn't
@@ -164,7 +145,6 @@
     # https://setuptools.readthedocs.io/en/latest/userguide/package_discovery.html#using-find-namespace-or-find-namespace-packages
     packages=setuptools.find_packages('lib'),
     package_dir={'': 'lib'},
-<<<<<<< HEAD
     include_package_data=True,
     package_data={'autokey': ["configmanager/predefined_user_scripts/*"],
         'autokey.qtui': ['data/*',
@@ -172,12 +152,6 @@
             'resources/ui/*.ui'],
         'autokey.gtkui': ['data/*'],
         },
-=======
-
-    package_data={'autokey': ["configmanager/predefined_user_scripts/*"],
-        'autokey.qtui': ['data/*', 'resources/icons/*', 'resources/ui/*.ui'],
-                  'autokey.gtkui': ['data/*']},
->>>>>>> c1aa6357
     data_files=[('share/icons/hicolor/scalable/apps',
                  ['config/autokey.svg',
                   'config/autokey-status.svg',
@@ -214,15 +188,11 @@
     # Some are not included here because they should be installed
     # through the system package manager, not pip.
     install_requires=[
-<<<<<<< HEAD
-=======
         'pyasyncore',
->>>>>>> c1aa6357
         'pyinotify',
         'python-xlib',
         'packaging',
     ],
-<<<<<<< HEAD
     extras_require={
             "QT": [
                 "PyQt5",
@@ -232,8 +202,6 @@
                 "PyGObject"
                 ]
             },
-=======
->>>>>>> c1aa6357
     test_suite="pytest",
     classifiers=[
         'Development Status :: 4 - Beta',
@@ -244,9 +212,5 @@
         'Operating System :: POSIX :: Linux',
         'Programming Language :: Python :: 3.9',
     ],
-<<<<<<< HEAD
     keywords='automation hotkey expansion expander phrase macros keyboard auto key autokey ak shortcuts bind autohotkey mouse customization',
-=======
-    keywords='automation hotkey expansion expander phrase',
->>>>>>> c1aa6357
 )